--- conflicted
+++ resolved
@@ -12,11 +12,7 @@
 	github.com/gin-gonic/gin v1.10.0
 	github.com/go-sql-driver/mysql v1.8.1
 	github.com/go-xmlfmt/xmlfmt v1.1.3
-<<<<<<< HEAD
-	golang.org/x/exp v0.0.0-20241215155358-4a5509556b9e
-=======
 	golang.org/x/exp v0.0.0-20241204233417-43b7b7cde48d
->>>>>>> 67edbd45
 	golang.org/x/image v0.23.0
 	gopkg.in/gomail.v2 v2.0.0-20160411212932-81ebce5c23df
 	gorm.io/driver/mysql v1.5.7
@@ -64,19 +60,11 @@
 	github.com/twitchyliquid64/golang-asm v0.15.1 // indirect
 	github.com/ugorji/go/codec v1.2.12 // indirect
 	golang.org/x/arch v0.12.0 // indirect
-<<<<<<< HEAD
-	golang.org/x/crypto v0.31.0 // indirect
-	golang.org/x/net v0.32.0 // indirect
-	golang.org/x/sys v0.28.0 // indirect
-	golang.org/x/text v0.21.0 // indirect
-	google.golang.org/protobuf v1.36.0 // indirect
-=======
 	golang.org/x/crypto v0.30.0 // indirect
 	golang.org/x/net v0.32.0 // indirect
 	golang.org/x/sys v0.28.0 // indirect
 	golang.org/x/text v0.21.0 // indirect
 	google.golang.org/protobuf v1.35.2 // indirect
->>>>>>> 67edbd45
 	gopkg.in/alexcesaro/quotedprintable.v3 v3.0.0-20150716171945-2caba252f4dc // indirect
 	gopkg.in/yaml.v3 v3.0.1 // indirect
 )