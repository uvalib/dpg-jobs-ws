#
# build the target application
#
FROM public.ecr.aws/docker/library/golang:1.20-alpine3.18 as builder
RUN apk update && apk upgrade && apk add --no-cache make npm yarn

WORKDIR /build
COPY go.mod go.sum Makefile ./
COPY cmd ./cmd
COPY templates ./templates
COPY assets ./assets
RUN make linux

#
# build the target container
#
FROM public.ecr.aws/docker/library/alpine:3.18

# update the packages
RUN apk update && apk upgrade && apk add bash tzdata ca-certificates curl exiftool libgomp libgcc openjpeg && rm -rf /var/cache/apk/*

# Create the run user and group
<<<<<<< HEAD
RUN addgroup --gid 10708 libr-snlocal && addgroup --gid 16339 lb-digiserv && adduser --uid 118698 libsnlocal -G libr-snlocal -D
=======
RUN addgroup --gid 16339 lb-digiserv && adduser --uid 118698 libsnlocal -G lb-digiserv -D
>>>>>>> 462d6253

# set the timezone appropriatly
ENV TZ=UTC
RUN ln -snf /usr/share/zoneinfo/$TZ /etc/localtime && echo $TZ > /etc/timezone

# Specify home
ENV APP_HOME /dpg-jobs-ws
WORKDIR $APP_HOME

# Create necessary directories
RUN mkdir -p $APP_HOME $APP_HOME/bin $APP_HOME/scripts
RUN chown -R libsnlocal $APP_HOME && chgrp -R lb-digiserv $APP_HOME

# port and run command
EXPOSE 8080
CMD scripts/entry.sh

# Move in necessary assets
COPY package/data/container_bash_profile /home/libsnlocal/.profile
COPY package/scripts/entry.sh $APP_HOME/scripts/entry.sh
<<<<<<< HEAD

# image magick support
COPY distro/ImageMagick-7x/bin/convert /usr/local/bin
COPY distro/ImageMagick-7x/lib/libMagickCore-7.Q16HDRI.so.10 /usr/local/lib
COPY distro/ImageMagick-7x/lib/libMagickWand-7.Q16HDRI.so.10 /usr/local/lib

# layer build assets
=======
COPY package/bin/linux/kdu_compress /usr/local/bin/kdu_compress
COPY package/bin/linux/libkdu_v63R.so /usr/lib/libkdu_v63R.so
>>>>>>> 462d6253
COPY --from=builder /build/bin/dpg-jobs-ws.linux $APP_HOME/bin/dpg-jobs-ws
COPY --from=builder /build/bin/templates $APP_HOME/bin/templates
COPY --from=builder /build/bin/assets $APP_HOME/bin/assets

# Ensure permissions are correct
RUN chown libsnlocal:lb-digiserv /home/libsnlocal/.profile $APP_HOME/scripts/entry.sh $APP_HOME/bin/dpg-jobs-ws && chmod 755 /home/libsnlocal/.profile $APP_HOME/scripts/entry.sh $APP_HOME/bin/dpg-jobs-ws
RUN chown -R libsnlocal:lb-digiserv $APP_HOME/bin/assets $APP_HOME/bin/templates && chmod -R 755 $APP_HOME/bin/assets $APP_HOME/bin/templates
RUN chown -R libsnlocal:lb-digiserv $APP_HOME/bin && chmod -R 755 $APP_HOME/bin

# Add the build tag
ARG BUILD_TAG
RUN test -n "$BUILD_TAG" && touch $APP_HOME/buildtag.build-$BUILD_TAG || touch $APP_HOME/buildtag.build-0

# Specify the user
USER libsnlocal

#
# end of file
#<|MERGE_RESOLUTION|>--- conflicted
+++ resolved
@@ -20,11 +20,7 @@
 RUN apk update && apk upgrade && apk add bash tzdata ca-certificates curl exiftool libgomp libgcc openjpeg && rm -rf /var/cache/apk/*
 
 # Create the run user and group
-<<<<<<< HEAD
 RUN addgroup --gid 10708 libr-snlocal && addgroup --gid 16339 lb-digiserv && adduser --uid 118698 libsnlocal -G libr-snlocal -D
-=======
-RUN addgroup --gid 16339 lb-digiserv && adduser --uid 118698 libsnlocal -G lb-digiserv -D
->>>>>>> 462d6253
 
 # set the timezone appropriatly
 ENV TZ=UTC
@@ -45,7 +41,6 @@
 # Move in necessary assets
 COPY package/data/container_bash_profile /home/libsnlocal/.profile
 COPY package/scripts/entry.sh $APP_HOME/scripts/entry.sh
-<<<<<<< HEAD
 
 # image magick support
 COPY distro/ImageMagick-7x/bin/convert /usr/local/bin
@@ -53,10 +48,8 @@
 COPY distro/ImageMagick-7x/lib/libMagickWand-7.Q16HDRI.so.10 /usr/local/lib
 
 # layer build assets
-=======
 COPY package/bin/linux/kdu_compress /usr/local/bin/kdu_compress
 COPY package/bin/linux/libkdu_v63R.so /usr/lib/libkdu_v63R.so
->>>>>>> 462d6253
 COPY --from=builder /build/bin/dpg-jobs-ws.linux $APP_HOME/bin/dpg-jobs-ws
 COPY --from=builder /build/bin/templates $APP_HOME/bin/templates
 COPY --from=builder /build/bin/assets $APP_HOME/bin/assets
